--- conflicted
+++ resolved
@@ -178,13 +178,10 @@
             with torch.set_grad_enabled(True):
                 for name, param in self.kernel.module.named_parameters():
                     print(f"{name} requires grad: {param.requires_grad}")
-<<<<<<< HEAD
 
                 print(f"logits0 grad_fn: {logits0.grad_fn}")
                 print(f"logits1 grad_fn: {logits1.grad_fn}")
 
-=======
->>>>>>> ed274b45
                 loss = self.kernel.module.forward(logits0, logits1)  
                 self.optimizer.zero_grad()
                 loss.backward()
